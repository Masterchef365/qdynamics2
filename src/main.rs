--- conflicted
+++ resolved
@@ -100,13 +100,8 @@
 
         let mut needs_update = false;
         let mut needs_reset = false;
-<<<<<<< HEAD
-        if !self.paused {
+        if !self.paused_nuclei {
             self.sim.step(self.sim.state.energy_level);
-=======
-        if !self.paused_nuclei {
-            self.sim.step(self.view_cfg.viewed_eigenstate);
->>>>>>> 090f8601
         }
 
         /*
