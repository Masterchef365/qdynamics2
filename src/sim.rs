use std::time::Instant;

use eigenvalues::{
    davidson::Davidson, lanczos::HermitianLanczos, matrix_operations::MatrixOperations,
    DavidsonCorrection, SpectrumTarget,
};
use nalgebra::{
    ComplexField, DMatrix, DMatrixSlice, DVector, DVectorSlice, MatrixN, Point2, SymmetricEigen,
    Vector2,
};
use num_complex::{Complex64, ComplexFloat};

use crate::array2d::Array2D;

// TODO: Set these parameters ...
const NUCLEAR_MASS: f64 = 1.0;
const ELECTRON_MASS: f64 = 1.0;
const HBAR: f64 = 1.0;

#[derive(Clone)]
pub struct SimConfig {
    // Options which should NOT change during runtime
    /// Spacing between adjacent points on the grid
    pub dx: f64,
    /// Grid width
    pub grid_width: usize,

    // Options which should may be able to change during runtime...
    /// Depth of potential wells due to nuclei
    pub v0: f64,
    /// Potential function softening factor
    pub v_soft: f64,
    /// Potential function scale factor
    pub v_scale: f64,

    /// Number of eigenstates needed
    pub n_states: usize,
    pub num_solver_iters: usize,
    // /// Mass of each nucleus
}

pub struct Nucleus {
    // pub mass: f64,
    /// Velocity
    pub vel: Vector2<f64>,
    /// Position
    pub pos: Point2<f64>,
}

pub struct SimState {
    /// Index of the quantum energy level (lambda)
    pub energy_level: usize,
    /// Wavefunction coefficients (c_j)
    pub coeffs: Vec<f64>,
    /// Atomic nuclei (R, P)
    pub nuclei: Vec<Nucleus>,
}

/// Data uniquely generated from a SimState
pub struct SimArtefacts {
    /// Energy eigenstates (psi_n)
    pub eigenstates: Vec<Array2D<f64>>,
    /// Energy levels (E_n)
    pub energies: Vec<f64>,
    /// Map of electric potential due to nuclei
    pub potential: Array2D<f64>,
    // /// Amount of energy in the classical system at present time
    // pub classical_energy: f64,
}

pub struct Sim {
    pub cfg: SimConfig,
    pub state: SimState,
    pub artefacts: SimArtefacts,
}

impl Sim {
    pub fn new(cfg: SimConfig, state: SimState) -> Self {
        let artefacts = calculate_artefacts(&cfg, &state);

        Self {
            state,
            cfg,
            artefacts,
        }
    }
}

fn calculate_artefacts(cfg: &SimConfig, state: &SimState) -> SimArtefacts {
    let potential = calculate_potential(cfg, state);
    let (energies, eigenstates) = solve_schrödinger(cfg, &potential);

    SimArtefacts {
        eigenstates,
        energies,
        potential,
    }
}

/// Calculate the electric potential in the position basis
fn calculate_potential(cfg: &SimConfig, state: &SimState) -> Array2D<f64> {
    let grid_positions = grid_positions(cfg);

    let v = grid_positions
        .data()
        .iter()
        .map(|grid_pos| {
            state
                .nuclei
                .iter()
                .map(|nucleus| {
                    let r = (nucleus.pos - grid_pos).magnitude();
                    softened_potential(r, cfg)
                })
                .sum()
        })
        .collect();

    Array2D::from_array(cfg.grid_width, v)
}

fn softened_potential(r: f64, cfg: &SimConfig) -> f64 {
    cfg.v0 / (r * cfg.v_scale + cfg.v_soft)
}

/// World-space positions at grid points
fn grid_positions(cfg: &SimConfig) -> Array2D<Point2<f64>> {
    let mut output = Array2D::from_array(
        cfg.grid_width,
        vec![Point2::origin(); cfg.grid_width.pow(2)],
    );

    for y in 0..cfg.grid_width {
        for x in 0..cfg.grid_width {
            output[(x, y)] = Point2::new(x as f64, y as f64) * cfg.dx;
        }
    }

    output
}

/// Returns false if out of bounds with the given width
fn bounds_check(pt: Point2<i32>, width: i32) -> Option<(usize, usize)> {
<<<<<<< HEAD
    (pt.x >= 0 && pt.y >= 0 && pt.x < width && pt.y < width).then(|| (pt.x as usize, pt.y as usize))
=======
    Some((
        pt.x.rem_euclid(width) as usize,
        pt.y.rem_euclid(width) as usize,
    ))
>>>>>>> 24cff0e7
}

/*
///
///                 H = (-ħ/2m)∇² + V
///
/// In the 2D finite difference the stencil looks like:
///                   | 0   k   0 |
///                   | k  V-4k k | where k = -ħ/2m
///                   | 0   k   0 |
*/
#[derive(Clone)]
struct HamiltonianObject {
    potential: Array2D<f64>,
    cfg: SimConfig,
}

impl HamiltonianObject {
    pub fn from_potential(potential: &Array2D<f64>, cfg: &SimConfig) -> Self {
        Self {
            cfg: cfg.clone(),
            // Diagonal includes both the potential AND the stencil centers
            potential: potential.clone(),
        }
    }
}

fn nalgebra_to_array2d(vs: DVectorSlice<f64>, cfg: &SimConfig) -> Array2D<f64> {
    Array2D::from_array(cfg.grid_width, vs.as_slice().to_vec())
}

fn array2d_to_nalgebra(arr: &Array2D<f64>) -> DVector<f64> {
    arr.data().to_vec().into()
}

impl MatrixOperations for HamiltonianObject {
    fn ncols(&self) -> usize {
        self.potential.data().len()
    }

    fn nrows(&self) -> usize {
        self.potential.data().len()
    }

    fn diagonal(&self) -> DVector<f64> {
        unimplemented!()
    }

    fn set_diagonal(&mut self, _diag: &DVector<f64>) {
        unimplemented!()
    }

    fn matrix_vector_prod(&self, vs: DVectorSlice<f64>) -> DVector<f64> {
        let psi = nalgebra_to_array2d(vs, &self.cfg);

        let mut output = Array2D::new(self.cfg.grid_width, self.cfg.grid_width);

        for x in 0..psi.width() {
            for y in 0..psi.height() {
                let center_world_coord = Point2::new(x as i32, y as i32);
                let center_grid_coord = (x, y);

                let mut sum = 0.0;

                let pot = self.potential[center_grid_coord];

                for (off, coeff) in [
                    (Vector2::new(-1, 0), 1.0),
                    (Vector2::new(1, 0), 1.0),
                    (Vector2::new(0, 1), 1.0),
                    (Vector2::new(0, -1), 1.0),
                    (Vector2::new(0, 0), pot - 4.0),
                    //(Vector2::new(0, 0), 1.0),
                ] {
                    if let Some(grid_coord) =
                        bounds_check(center_world_coord + off, psi.width() as i32)
                    {
                        sum += coeff * psi[grid_coord];
                    }
                }

                let kinetic = sum; // * (-HBAR / ELECTRON_MASS / 2.0 / self.cfg.dx.powi(2));

                //output[center_grid_coord] = kinetic; //kinetic + self.potential[center_grid_coord];
                output[center_grid_coord] = kinetic; //kinetic + self.potential[center_grid_coord];
            }
        }

        array2d_to_nalgebra(&output)
    }

    // NOTE: This operation is not in the hot path so it is NOT optimized!
    fn matrix_matrix_prod(&self, mtx: DMatrixSlice<f64>) -> DMatrix<f64> {
        let mut out_cols = vec![];
        for in_column in mtx.column_iter() {
            out_cols.push(self.matrix_vector_prod(in_column));
        }
        DMatrix::from_columns(&out_cols)
    }
}

/*
fn hamiltonian_flat(
cfg: &SimConfig,
potential: &Array2D<f64>,
flat_input_vect: &[Complex64],
flat_output_vect: &mut [Complex64],
) {
let psi = Array2D::from_array(potential.width(), flat_input_vect.to_vec());
let output = hamiltonian(cfg, &psi, potential);
flat_output_vect.copy_from_slice(output.data());
}
*/

/// Solves the Schrödinger equation for the first N energy eigenstates
///
/// Generates the second-derivative finite-difference stencil in the position basis. This is then
/// combined with the potential to form the Hamiltonian.
fn solve_schrödinger(cfg: &SimConfig, potential: &Array2D<f64>) -> (Vec<f64>, Vec<Array2D<f64>>) {
    assert_eq!(cfg.grid_width, potential.width());

    // Build the Hamiltonian
    let ham = HamiltonianObject::from_potential(potential, cfg);

    let ident = DMatrix::identity(potential.data().len(), potential.data().len());
    let ham_matrix = ham.matrix_matrix_prod((&ident).into());

    // Calculate energy eigenstates
    let start = Instant::now();
    let eig = SymmetricEigen::new(ham_matrix.clone());
    //let eig = HermitianLanczos::new(ham_matrix.clone(), cfg.n_states, SpectrumTarget::Lowest).unwrap();
    let time = start.elapsed().as_secs_f64();
    dbg!(time);

    /*
    // DEBUGGGING
    let sel_idx = 0;
    let sel_energy = eig.eigenvalues[sel_idx];
    let sel_energy_eigenstate = eig.eigenvectors.column(sel_idx);
    let hpsi = &ham_matrix * sel_energy_eigenstate;

    let expect = sel_energy * sel_energy_eigenstate;

    let percent_err = (hpsi - &expect).abs().component_div(&expect.abs());
    let avg_err = percent_err.sum() / percent_err.len() as f64;

    //dbg!(percent_err);
    dbg!(avg_err);
    dbg!(&eig.eigenvalues[sel_idx]);
    */

    let eigvects = eig
        .eigenvectors
        .column_iter()
        .map(|col| nalgebra_to_array2d(col, cfg))
        .collect();

    let eigvals = eig.eigenvalues.as_slice().to_vec();

    (eigvals, eigvects)
}

/*
fn calculate_classical_energy(cfg: &SimConfig, state: &SimState) -> f64 {
let kinetic_energy: f64 = state
.nuclei
.iter()
.map(|nucleus| NUCLEAR_MASS * nucleus.vel.magnitude_squared() / 2.)
.sum();

todo!()
}
*/

impl Sim {
    pub fn step(&mut self) {}
}

#[cfg(test)]
mod tests {
    use crate::initial_cfg;

    use super::*;

    #[test]
    fn roundtrip_nalgebra_to_array() {
        let w = 20;
        let nalg = DVector::from_iterator(w, (0..w).map(|i| i as f64));
        let arr = nalgebra_to_array2d((&nalg).into(), &initial_cfg());
        assert_eq!(nalg, array2d_to_nalgebra(&arr));
    }
}<|MERGE_RESOLUTION|>--- conflicted
+++ resolved
@@ -141,14 +141,7 @@
 
 /// Returns false if out of bounds with the given width
 fn bounds_check(pt: Point2<i32>, width: i32) -> Option<(usize, usize)> {
-<<<<<<< HEAD
     (pt.x >= 0 && pt.y >= 0 && pt.x < width && pt.y < width).then(|| (pt.x as usize, pt.y as usize))
-=======
-    Some((
-        pt.x.rem_euclid(width) as usize,
-        pt.y.rem_euclid(width) as usize,
-    ))
->>>>>>> 24cff0e7
 }
 
 /*
