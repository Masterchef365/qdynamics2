--- conflicted
+++ resolved
@@ -132,31 +132,6 @@
 
     pub fn step(&mut self, energy_level: usize) {
         self.recalculate_elec_state();
-<<<<<<< HEAD
-=======
-        let elec_energy_after = self.elec_state().unwrap().energies[energy_level];
-
-        /*
-        // Work done on the electric system
-        let elec_delta_e = elec_energy_after - elec_energy_before.unwrap_or(elec_energy_after);
-        let nuclear_energy = self.state.nuclear_total_energy(&self.cfg);
-        if nuclear_energy > 0. {
-            dbg!(elec_delta_e, nuclear_energy);
-            let c = 1.0 - elec_delta_e / nuclear_energy;
-            if c > 0.0 {
-                let vel_scale_factor = c.sqrt();
-                dbg!(vel_scale_factor);
-
-                eprintln!();
-
-                self.state
-                    .nuclei
-                    .iter_mut()
-                    .for_each(|nuc| nuc.vel *= vel_scale_factor);
-            }
-        }
-        */
->>>>>>> 090f8601
 
         // Accumulate electric -> nuclear forces
         let art = self.elec_state.as_ref().unwrap();
